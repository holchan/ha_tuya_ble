{
  "config": {
    "abort": {
      "no_unconfigured_devices": "No unconfigured devices found."
    },
    "error": {
      "device_not_registered": "Device is not registered in Tuya cloud",
      "invalid_auth": "Invalid authentication",
      "login_error": "Login error ({code}): {msg}"
    },
    "flow_title": "{name}",
    "step": {
      "device": {
        "data": {
          "address": "Bluetooth address"
        },
        "description": "Select Tuya BLE device to setup. Device must be registered in the cloud using the mobile application. It's better to unbind the device from Tuya Bluetooth gateway, if any."
      },
      "login": {
        "data": {
          "access_id": "Tuya IoT Access ID",
          "access_secret": "Tuya IoT Access Secret",
          "country_code": "Country",
          "password": "Password",
          "username": "Account"
        },
<<<<<<< HEAD
        "flow_title": "{name}",
        "step": {
            "device": {
                "data": {
                    "address": "Tuya BLE device"
                },
                "description": "Select Tuya BLE device to setup. Device must be registered in the cloud using the mobile application. It's better to unbind the device from Tuya Bluetooth gateway, if any."
            },
            "login": {
                "data": {
                    "access_id": "Tuya IoT Access ID",
                    "access_secret": "Tuya IoT Access Secret",
                    "country_code": "Country",
                    "password": "Password",
                    "username": "Account"
                },
                "description": "Tuya BLE requires obtaining encryption key from Tuya cloud. Almost all devices only need to access the cloud once during setup.\n\nRefer to documentation of Tuya integration to retrive the cloud credentials https://www.home-assistant.io/integrations/tuya/\n\nEnter your Tuya credentials."
            }
=======
        "description": "Tuya BLE requires obtaining encryption key from Tuya cloud. Almost all devices only need to access the cloud once during setup.\n\nRefer to documentation of Tuya integration to retrive the cloud credentials https://www.home-assistant.io/integrations/tuya/\n\nEnter your Tuya credentials."
      }
    }
  },
  "entity": {
    "button": {
      "push": {
        "name": "Push"
      }
    },
    "number": {
      "brightness": {
        "name": "Brightness"
      },
      "carbon_dioxide_alarm_level": {
        "name": "Alarm level"
      },
      "down_position": {
        "name": "Down position"
      },
      "hold_time": {
        "name": "Hold time"
      },
      "reporting_period": {
        "name": "Reporting period"
      },
      "up_position": {
        "name": "Up position"
      }
    },
    "select": {
      "fingerbot_mode": {
        "name": "Mode",
        "state": {
          "push": "Push",
          "switch": "Switch"
>>>>>>> c8b94fbc
        }
      },
      "temperature_unit": {
        "name": "Temperature unit"
      }
    },
    "sensor": {
      "battery": {
        "name": "Battery"
      },
      "battery_charging": {
        "name": "Battery charging",
        "state": {
          "charged": "Charged",
          "charging": "Charging",
          "not_charging": "Not charging"
        }
      },
      "battery_state": {
        "name": "Battery state",
        "state": {
          "high": "High",
          "low": "Low",
          "normal": "Normal"
        }
      },
      "carbon_dioxide": {
        "name": "Carbon dioxide"
      },
      "carbon_dioxide_alarm": {
        "name": "Carbon dioxide level",
        "state": {
          "alarm": "Alarm",
          "normal": "Normal"
        }
      },
      "humidity": {
        "name": "Humidity"
      },
      "moisture": {
        "name": "Moisture"
      },
      "signal_strength": {
        "name": "Signal strength"
      },
      "temperature": {
        "name": "Temperature"
      }
    },
    "switch": {
      "carbon_dioxide_alarm_switch": {
        "name": "Alarm enabled"
      },
      "carbon_dioxide_severely_exceed_alarm": {
        "name": "Severely exceed alarm"
      },
      "low_battery_alarm": {
        "name": "Low battery alarm"
      },
      "manual_control": {
        "name": "Manual control"
      },
      "reverse_positions": {
        "name": "Reverse positions"
      },
      "switch": {
        "name": "Switch"
      }
    }
  },
  "options": {
    "error": {
      "device_not_registered": "Device is not registered in Tuya cloud",
      "invalid_auth": "Invalid authentication",
      "login_error": "Login error ({code}): {msg}"
    },
    "flow_title": "{name}",
    "step": {
      "login": {
        "data": {
          "access_id": "Tuya IoT Access ID",
          "access_secret": "Tuya IoT Access Secret",
          "country_code": "Country",
          "password": "Password",
          "username": "Account"
        },
<<<<<<< HEAD
        "step": {
            "login": {
                "data": {
                    "access_id": "Tuya IoT Access ID",
                    "access_secret": "Tuya IoT Access Secret",
                    "country_code": "Country",
                    "password": "Password",
                    "username": "Account"
                },
                "description": "Refer to documentation of Tuya integration to retrive the cloud credentials https://www.home-assistant.io/integrations/tuya/\n\nEnter your Tuya credentials."
            }
        }
=======
        "description": "Refer to documentation of Tuya integration to retrive the cloud credentials https://www.home-assistant.io/integrations/tuya/\n\nEnter your Tuya credentials."
      }
>>>>>>> c8b94fbc
    }
  }
}<|MERGE_RESOLUTION|>--- conflicted
+++ resolved
@@ -24,26 +24,6 @@
           "password": "Password",
           "username": "Account"
         },
-<<<<<<< HEAD
-        "flow_title": "{name}",
-        "step": {
-            "device": {
-                "data": {
-                    "address": "Tuya BLE device"
-                },
-                "description": "Select Tuya BLE device to setup. Device must be registered in the cloud using the mobile application. It's better to unbind the device from Tuya Bluetooth gateway, if any."
-            },
-            "login": {
-                "data": {
-                    "access_id": "Tuya IoT Access ID",
-                    "access_secret": "Tuya IoT Access Secret",
-                    "country_code": "Country",
-                    "password": "Password",
-                    "username": "Account"
-                },
-                "description": "Tuya BLE requires obtaining encryption key from Tuya cloud. Almost all devices only need to access the cloud once during setup.\n\nRefer to documentation of Tuya integration to retrive the cloud credentials https://www.home-assistant.io/integrations/tuya/\n\nEnter your Tuya credentials."
-            }
-=======
         "description": "Tuya BLE requires obtaining encryption key from Tuya cloud. Almost all devices only need to access the cloud once during setup.\n\nRefer to documentation of Tuya integration to retrive the cloud credentials https://www.home-assistant.io/integrations/tuya/\n\nEnter your Tuya credentials."
       }
     }
@@ -80,7 +60,6 @@
         "state": {
           "push": "Push",
           "switch": "Switch"
->>>>>>> c8b94fbc
         }
       },
       "temperature_unit": {
@@ -167,23 +146,8 @@
           "password": "Password",
           "username": "Account"
         },
-<<<<<<< HEAD
-        "step": {
-            "login": {
-                "data": {
-                    "access_id": "Tuya IoT Access ID",
-                    "access_secret": "Tuya IoT Access Secret",
-                    "country_code": "Country",
-                    "password": "Password",
-                    "username": "Account"
-                },
-                "description": "Refer to documentation of Tuya integration to retrive the cloud credentials https://www.home-assistant.io/integrations/tuya/\n\nEnter your Tuya credentials."
-            }
-        }
-=======
         "description": "Refer to documentation of Tuya integration to retrive the cloud credentials https://www.home-assistant.io/integrations/tuya/\n\nEnter your Tuya credentials."
       }
->>>>>>> c8b94fbc
     }
   }
 }