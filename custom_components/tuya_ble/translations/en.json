{
    "config": {
        "abort": {
            "no_unconfigured_devices": "No unconfigured devices found."
        },
        "error": {
            "device_not_registered": "Device is not registered in Tuya cloud",
            "invalid_auth": "Invalid authentication",
            "login_error": "Login error ({code}): {msg}"
        },
        "flow_title": "{name}",
        "step": {
            "device": {
                "data": {
                    "address": "Tuya BLE device"
                },
                "description": "Select Tuya BLE device to setup. Device must be registered in the cloud using the mobile application. It's better to unbind the device from Tuya Bluetooth gateway, if any."
            },
            "login": {
                "data": {
                    "access_id": "Tuya IoT Access ID",
                    "access_secret": "Tuya IoT Access Secret",
                    "country_code": "Country",
                    "password": "Password",
                    "username": "Account"
                },
                "description": "Tuya BLE requires obtaining encryption key from Tuya cloud. Almost all devices only need to access the cloud once during setup.\n\nRefer to documentation of Tuya integration to retrive the cloud credentials https://www.home-assistant.io/integrations/tuya/\n\nEnter your Tuya credentials."
            }
        }
    },
    "entity": {
        "binary_sensor": {
            "low_battery": {
                "name": "Battery"
            }
        },
        "button": {
            "push": {
                "name": "Push"
            }
        },
        "number": {
            "brightness": {
                "name": "Brightness"
            },
            "carbon_dioxide_alarm_level": {
                "name": "Alarm level"
            },
            "down_position": {
                "name": "Down position"
            },
            "hold_time": {
                "name": "Hold time"
            },
            "program_idle_position": {
                "name": "Idle position"
            },
            "program_repeats_count": {
                "name": "Repeats count"
            },
            "recommended_water_intake": {
                "name": "Recommended water intake"
            },
            "reporting_period": {
                "name": "Reporting period"
            },
            "up_position": {
                "name": "Up position"
            },
            "countdown_duration": {
                "name": "Irrigation duration"
            }
        },
        "select": {
            "fingerbot_mode": {
                "name": "Mode",
                "state": {
                    "program": "Program",
                    "push": "Push",
                    "switch": "Switch"
                }
            },
            "reminder_mode": {
                "name": "Reminder mode",
                "state": {
                    "interval_reminder": "Interval",
                    "schedule_reminder": "Schedule"
                }
            },
            "temperature_unit": {
                "name": "Temperature unit"
            }
        },
        "sensor": {
            "battery": {
                "name": "Battery"
            },
            "battery_charging": {
                "name": "Battery charging",
                "state": {
                    "charged": "Charged",
                    "charging": "Charging",
                    "not_charging": "Not charging"
                }
            },
            "battery_state": {
                "name": "Battery state",
                "state": {
                    "high": "High",
                    "low": "Low",
                    "normal": "Normal"
                }
            },
            "carbon_dioxide": {
                "name": "Carbon dioxide"
            },
            "carbon_dioxide_alarm": {
                "name": "Carbon dioxide level",
                "state": {
                    "alarm": "Alarm",
                    "normal": "Normal"
                }
            },
            "humidity": {
                "name": "Humidity"
            },
            "moisture": {
                "name": "Moisture"
            },
            "signal_strength": {
                "name": "Signal strength"
            },
            "temperature": {
                "name": "Temperature"
            },
<<<<<<< HEAD
            "time_left": {
                "name": "Remaining irrigation time"
=======
            "water_intake": {
                "name": "Water intake"
>>>>>>> c11a1c54
            }
        },
        "switch": {
            "antifreeze": {
                "name": "Antifreeze"
            },
            "carbon_dioxide_alarm_switch": {
                "name": "Alarm enabled"
            },
            "carbon_dioxide_severely_exceed_alarm": {
                "name": "Severely exceed alarm"
            },
            "child_lock": {
                "name": "Child Lock"
            },
            "low_battery_alarm": {
                "name": "Low battery alarm"
            },
            "manual_control": {
                "name": "Manual control"
            },
            "program": {
                "name": "Program"
            },
            "program_repeat_forever": {
                "name": "Repeat forever"
            },
            "programming_mode": {
                "name": "Programming Mode"
            },
            "programming_switch": {
                "name": "Programming Switch"
            },
            "reverse_positions": {
                "name": "Reverse positions"
            },
            "switch": {
                "name": "Switch"
<<<<<<< HEAD
            },            
            "water_valve": {
                "name": "Irrigation valve"
            }     
=======
            },
            "water_scale_proof": {
                "name": "Anti-scale"
            },
            "window_check": {
                "name": "Window Check"
            }
        },
        "text": {
            "program": {
                "name": "Program: position[/time];..."
            }
>>>>>>> c11a1c54
        }
    },
    "options": {
        "error": {
            "device_not_registered": "Device is not registered in Tuya cloud",
            "invalid_auth": "Invalid authentication",
            "login_error": "Login error ({code}): {msg}"
        },
        "step": {
            "login": {
                "data": {
                    "access_id": "Tuya IoT Access ID",
                    "access_secret": "Tuya IoT Access Secret",
                    "country_code": "Country",
                    "password": "Password",
                    "username": "Account"
                },
                "description": "Refer to documentation of Tuya integration to retrive the cloud credentials https://www.home-assistant.io/integrations/tuya/\n\nEnter your Tuya credentials."
            }
        }
    }
}<|MERGE_RESOLUTION|>--- conflicted
+++ resolved
@@ -133,13 +133,11 @@
             "temperature": {
                 "name": "Temperature"
             },
-<<<<<<< HEAD
+            "water_intake": {
+                "name": "Water intake"
+            },
             "time_left": {
                 "name": "Remaining irrigation time"
-=======
-            "water_intake": {
-                "name": "Water intake"
->>>>>>> c11a1c54
             }
         },
         "switch": {
@@ -178,25 +176,21 @@
             },
             "switch": {
                 "name": "Switch"
-<<<<<<< HEAD
+            },
+            "water_scale_proof": {
+                "name": "Anti-scale"
+            },
+            "window_check": {
+                "name": "Window Check"
+            }
+        },
+        "text": {
+            "program": {
+                "name": "Program: position[/time];..."
             },            
             "water_valve": {
                 "name": "Irrigation valve"
             }     
-=======
-            },
-            "water_scale_proof": {
-                "name": "Anti-scale"
-            },
-            "window_check": {
-                "name": "Window Check"
-            }
-        },
-        "text": {
-            "program": {
-                "name": "Program: position[/time];..."
-            }
->>>>>>> c11a1c54
         }
     },
     "options": {
